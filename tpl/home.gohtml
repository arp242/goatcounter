{{template "_top.gohtml" .}}

<div id="home-top">
	<h1>GoatCounter <sup><i>Beta</i></sup></h1>
	<div id="home-intro">
		<p><span>Simple</span> web statistics. <span>No tracking</span> of personal data.</p>
	</div>
	<br>

	<div id="home-demo">
		<a class="hlink" href="https://stats.arp242.net" target="_blank"><img src="//{{.Static}}/index.svg" alt=""> Live demo</a>
	</div>
	<br><br>

	<div id="home-screens" class="one">
		<div>
			<img class="zoom" src="//{{.Static}}/screenshot.png" alt="Screenshot of the GoatCounter interface">
		</div>

		{{/*
		<div style="height: 255px">
			<img class="zoom" src="//{{.Static}}/screenshot-small.png"
				data-large="//{{.Static}}/screenshot.png"
				alt="Screenshot of the GoatCounter interface">
		</div>
		<div>
			<div class="iframe">
				<iframe width="448" height="252"
					src="https://www.youtube-nocookie.com/embed/T6pkhNWD76o"
					frameborder="0"
					allow="accelerometer; autoplay; encrypted-media; gyroscope; picture-in-picture"
					allowfullscreen></iframe>
			</div>
		</div>
		*/}}
	</div>
</div>

<hr id="pricing">
<div id="home-pricing">
	<div>
		<h3>Personal</h3>
		<ul>
			<li>Free but donation recommended</li>
			<li>For non-commercial use</li>
			<li>Unlimited sites</li>
			<li title="3.3k/day">100k pageviews/months</li>
			<li>&nbsp;</li>
			<li>&nbsp;</li>
		</ul>
		<a class="hlink" href="/signup/personal"><img src="//{{.Static}}/index.svg" alt=""> Sign up</a>
	</div>

	<div>
		<h3>Starter</h3>
		<ul>
			<li>€15/month</li>
			<li>Commercial use</li>
			<li>Unlimited sites</li>
			<li title="16.6k/day">500k pageviews/month</li>
			<li>Custom domain (stats.mine.com)</li>
			<li>&nbsp;</li>
		</ul>
<<<<<<< HEAD
		<a class="hlink" href="/signup/starter"><img src="//{{.Static}}/index.svg" alt=""> Sign up</a>
=======
		{{/*
		<a class="hlink" href="/signup/starter"><img src="//{{.Static}}/index.svg" alt=""> Sign up</a>
		*/}}
		<span class="hlink" href="/signup/business"><img src="//{{.Static}}/index.svg" alt=""> Soon</span>
>>>>>>> c19b0a81
	</div>

	<div>
		<h3>Pro</h3>
		<ul>
			<li>€30/month</li>
			<li>Commercial use</li>
			<li>Unlimited sites</li>
			<li title="64k/day">1M pageviews/month</li>
			<li>Custom domain (stats.mine.com)</li>
			<li>Phone support</li>
		</ul>
<<<<<<< HEAD
		<a class="hlink" href="/signup/pro"><img src="//{{.Static}}/index.svg" alt=""> Sign up</a>
=======
		{{/*
		<a class="hlink" href="/signup/pro"><img src="//{{.Static}}/index.svg" alt=""> Sign up</a>
		*/}}
		<span class="hlink" href="/signup/business"><img src="//{{.Static}}/index.svg" alt=""> Soon</span>
>>>>>>> c19b0a81
	</div>
</div>

<div id="home-pricing-custom">
	<a href="/contact">Contact</a> if you need more pageviews or want a
	privately installed hosted option.
</div>

<hr id="features">
<div id="home-features">
	<div>
		<p><strong>Privacy-aware</strong>; doesn’t track users; doesn't need a
			GDPR notice.</p>
		<p><strong>Lightweight</strong> and <strong>fast</strong>; adds just
			1.5KB of extra data to your site.</p>
	</div>

	<div>
		<p><strong>Easy</strong>; if you've been confused by the myriad of
			options and flexibility of Google Analytics and Matomo that you
			don't need then GoatCounter will be a breath of fresh air.</p>
		<p><strong>Accessibility</strong> is a high-priority feature, and the
		interface works well with assistive technology such as screen
		readers.</p>
	</div>

	<div>
		<p>100% committed to <strong>open source</strong>; you can see exactly
			what the code does and make improvements. See
			<a href="https://github.com/zgoat/goatcounter">the GitHub page</a>.</p>
		<p><strong>Own your data</strong>; you can always export all data and
			<strong>cancel at any time</strong>.</p>
	</div>
</div>

<hr id="newsletter">
<div id="home-newsletter">
	<form method="POST" action="https://goatcounter.goatletter.com/request">
		<label for="nl-email">Get notified of updates:</label>
		<input type="email" name="email" id="nl-email" placeholder="Email address"><button type="submit">Subscribe</button>
		<input type="text" id="nl-turing-test" name="website" placeholder="Do NOT fill in this field, it's here as an anti-spam meassure">
		<p>We’ll email on significant updates (such as full launch) and major additions, at most once a month.</p>
	</form>
</div>

<br><br>

{{template "_bottom.gohtml" .}}<|MERGE_RESOLUTION|>--- conflicted
+++ resolved
@@ -61,14 +61,10 @@
 			<li>Custom domain (stats.mine.com)</li>
 			<li>&nbsp;</li>
 		</ul>
-<<<<<<< HEAD
-		<a class="hlink" href="/signup/starter"><img src="//{{.Static}}/index.svg" alt=""> Sign up</a>
-=======
 		{{/*
 		<a class="hlink" href="/signup/starter"><img src="//{{.Static}}/index.svg" alt=""> Sign up</a>
 		*/}}
 		<span class="hlink" href="/signup/business"><img src="//{{.Static}}/index.svg" alt=""> Soon</span>
->>>>>>> c19b0a81
 	</div>
 
 	<div>
@@ -81,14 +77,10 @@
 			<li>Custom domain (stats.mine.com)</li>
 			<li>Phone support</li>
 		</ul>
-<<<<<<< HEAD
-		<a class="hlink" href="/signup/pro"><img src="//{{.Static}}/index.svg" alt=""> Sign up</a>
-=======
 		{{/*
 		<a class="hlink" href="/signup/pro"><img src="//{{.Static}}/index.svg" alt=""> Sign up</a>
 		*/}}
 		<span class="hlink" href="/signup/business"><img src="//{{.Static}}/index.svg" alt=""> Soon</span>
->>>>>>> c19b0a81
 	</div>
 </div>
 
