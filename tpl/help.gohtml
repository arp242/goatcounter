--- conflicted
+++ resolved
@@ -1,13 +1,6 @@
 {{template "_top.gohtml" .}}
 
 <h1>GoatCounter help</h1>
-<<<<<<< HEAD
-<p>To get support:</p>
-{{template "_contact.gohtml" .}}
-
-<h2>FAQ</h2>
-=======
->>>>>>> c19b0a81
 <dl>
 	<dt id="no-pageviews">I don’t see my pageviews? <a href="#no-pageviews">§</a></dt>
 	<dd>For reasons of efficiency the statistics are updated once every minute.</dd>
