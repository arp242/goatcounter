--- conflicted
+++ resolved
@@ -2,9 +2,6 @@
 
 <h1>GoatCounter contact</h1>
 <p>There are a few ways to contact me:</p>
-<<<<<<< HEAD
-{{template "_contact.gohtml" .}}
-=======
 
 <ul>
 	<li>Open a <a href="https://github.com/zgoat/goatcounter/issues/new">GitHub
@@ -18,6 +15,5 @@
 	<li>For chat there’s a
 		<a href="https://t.me/goatcounter" target="_blank">Public Telegram Group</a>.</li>
 </ul>
->>>>>>> master
 
 {{template "_bottom.gohtml" .}}