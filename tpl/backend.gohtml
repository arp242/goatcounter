{{- template "_backend_top.gohtml" . -}}

{{if and .User.ID (not .Site.ReceivedData)}}
	<div class="flash flash-i">
		<p><strong>No data received</strong> – GoatCounter hasn’t received any
		data yet.<br>
		Make sure the site is set up correctly with the code below inserted just
		before the closing &lt;/body&gt; tag:</p>
		{{template "_backend_sitecode.gohtml" .}}

		<p><small>This message will disappear once we receive data; see
			<a href="/code">Site code</a> in the top menu for further
			documentation and ready-made integrations.</small></p>
	</div>
{{end}}

{{if and .Site.Settings.Public (not .User.ID)}}<div class="flash flash-i"><p>Note: public view is updated once an hour. Sign in to get real-time statistics.</p></div>{{end}}

<form id="period-form">
	<div class="period-form-date">
		{{/* The first button gets used on the enter key, AFAICT there is no way to change that. */}}
		<button type="submit" tabindex="-1" class="hide-btn" aria-label="Submit"></button>
		<input type="hidden" name="showrefs" value="{{.ShowRefs}}">
		<input type="hidden" value="" id="hl-period"     name="hl-period">

		<div class="date">
			<input type="text" autocomplete="off" title="Start of date range to display" id="period-start" name="period-start" value="{{tformat .PeriodStart ""}}"> –
			<input type="text" autocomplete="off" title="End of date range to display"   id="period-end"   name="period-end"   value="{{tformat .PeriodEnd ""}}">
			<button type="submit">Go</button>

<<<<<<< HEAD
		<span class="period-move">
			Go back one
			<button class="link" name="move" value="week">week</button>,
			<button class="link" name="move" value="month">month</button>,
			<button class="link" name="move" value="quarter">quarter</button>.
		</span>
		<label><input type="checkbox" name="daily" {{if .Daily}}checked{{end}}> View by day</label>
		<br>

		<input type="hidden" name="showrefs" value="{{.ShowRefs}}">
		<input type="text" autocomplete="off" title="Start of date range to display" id="period-start" name="period-start" value="{{tformat .PeriodStart ""}}"> –
		<input type="text" autocomplete="off" title="End of date range to display"   id="period-end"   name="period-end"   value="{{tformat .PeriodEnd ""}}">
		<input type="hidden" id="hl-period" name="hl-period" value="">

		<button type="submit">Go</button>
=======
			<span class="period-form-select period-{{.SelectedPeriod}}">
				<span>
					Select last
					<button class="link" name="period" value="week">week</button> ·
					<button class="link" name="period" value="month">month</button> ·
					<button class="link" name="period" value="quarter">quarter</button> ·
					<button class="link" name="period" value="half-year">half year</button> ·
					<button class="link" name="period" value="year">year</button>
				</span>

				<span>
					Current
					<button class="link" name="period" value="week-cur">week</button> ·
					<button class="link" name="period" value="month-cur">month</button>
				</span>
			</span>
		</div>

		<div class="period-form-move">
			<div>
				← back
				<button class="link" name="move" value="week-b">week</button> ·
				<button class="link" name="move" value="month-b">month</button>
			</div>

			<div>
				<button class="link" name="move" value="week-f">week</button> ·
				<button class="link" name="move" value="month-f">month</button>
				forward →
			</div>
		</div>

>>>>>>> 7ea312a2
	</div>

	<div class="pages-list">
		<header class="h2 header-pages">
			<h2>Pages</h2>
			<sup class="hide-mobile">(total <span class="total-hits">{{nformat2 .TotalHits $.Site}}</span> hits, <span class="total-display">{{nformat2 .TotalHitsDisplay $.Site}}</span> displayed)</sup>
			<input autocomplete="off" name="filter" value="{{.Filter}}" id="filter-paths" placeholder="Filter paths"
				{{if .Filter}}class="value"{{end}}
				title="Filter the list of paths; matched case-insensitive on path and title">
		</header>

		<table class="count-list count-list-pages">
			<tbody>{{template "_backend_pages.gohtml" .}}</tbody>
		</table>

		<a href="#_" class="load-more" {{if not (gt .TotalHits .TotalHitsDisplay)}}style="display: none"{{end}}
				data-href="/pages?period-start={{tformat $.PeriodStart ""}}&period-end={{tformat $.PeriodEnd ""}}&filter={{.Filter}}&exclude={{range $h := .Pages}}{{$h.Path}},{{end}}"
		>load more</a>
	</div>
</form>

<div class="browser-charts">
	<div>
		<h2>Browsers</h2>
		{{if eq .TotalBrowsers 0}}
			<em>Nothing to display</em>
		{{else}}
			<div class="hchart-wrap">
				<div class="chart-hbar" data-detail="/browsers">{{horizontal_chart .Context .Browsers .TotalBrowsers 0 .5 true true}}</div>
			</div>
		{{end}}
	</div>
	<div>
		<h2>Screen size{{if before_size .Site.CreatedAt}} <small>Since 16 Sept 2019</small>{{end}}</h2>
		{{if eq .TotalHits 0}}
			<em>Nothing to display</em>
		{{else}}
			<div class="hchart-wrap">
				<div class="chart-hbar" data-detail="/sizes">{{horizontal_chart .Context .SizeStat .TotalSize 0 0.1 true true}}</div>
			</div>
			<p><small>The screen sizes are an indication and influenced by DPI and zoom levels.</small></p>
		{{end}}
	</div>
	<div class="location-chart">
		<h2>Locations{{if before_loc .Site.CreatedAt}} <small>Since 7 Nov 2019</small>{{end}}</h2>
		{{if eq .TotalHits 0}}
			<em>Nothing to display</em>
		{{else}}
			<div class="hchart-wrap">
				<div class="chart-hbar">{{horizontal_chart .Context .LocationStat .TotalLocation 0 3 false true}}</div>
			</div>
			{{if .ShowMoreLocations}}<a href="#" class="show-all">Show all</a>{{end}}
		{{end}}
	</div>
	<div class="top-refs-chart">
		<h2>Top referers</h2>
		{{if eq .TotalHits 0}}
			<em>Nothing to display</em>
		{{else}}
			<div class="hchart-wrap">
				<div class="chart-hbar" data-detail="/pages-by-ref">{{horizontal_chart .Context .TopRefs .TotalHits 0 0 true false}}</div>
			</div>
			{{if .ShowMoreRefs}}<a href="#" class="show-more">Show more</a>{{end}}
		{{end}}
	</div>
</div>

{{- template "_backend_bottom.gohtml" . }}<|MERGE_RESOLUTION|>--- conflicted
+++ resolved
@@ -27,24 +27,8 @@
 			<input type="text" autocomplete="off" title="Start of date range to display" id="period-start" name="period-start" value="{{tformat .PeriodStart ""}}"> –
 			<input type="text" autocomplete="off" title="End of date range to display"   id="period-end"   name="period-end"   value="{{tformat .PeriodEnd ""}}">
 			<button type="submit">Go</button>
+			<label><input type="checkbox" name="daily" {{if .Daily}}checked{{end}}> View by day</label>
 
-<<<<<<< HEAD
-		<span class="period-move">
-			Go back one
-			<button class="link" name="move" value="week">week</button>,
-			<button class="link" name="move" value="month">month</button>,
-			<button class="link" name="move" value="quarter">quarter</button>.
-		</span>
-		<label><input type="checkbox" name="daily" {{if .Daily}}checked{{end}}> View by day</label>
-		<br>
-
-		<input type="hidden" name="showrefs" value="{{.ShowRefs}}">
-		<input type="text" autocomplete="off" title="Start of date range to display" id="period-start" name="period-start" value="{{tformat .PeriodStart ""}}"> –
-		<input type="text" autocomplete="off" title="End of date range to display"   id="period-end"   name="period-end"   value="{{tformat .PeriodEnd ""}}">
-		<input type="hidden" id="hl-period" name="hl-period" value="">
-
-		<button type="submit">Go</button>
-=======
 			<span class="period-form-select period-{{.SelectedPeriod}}">
 				<span>
 					Select last
@@ -76,8 +60,6 @@
 				forward →
 			</div>
 		</div>
-
->>>>>>> 7ea312a2
 	</div>
 
 	<div class="pages-list">
