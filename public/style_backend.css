--- conflicted
+++ resolved
@@ -142,11 +142,8 @@
 	text-decoration: underline;
 }
 
-<<<<<<< HEAD
 .count-list-opt input[type="text"] { width: 9em; text-align: center; }
 
-=======
->>>>>>> 7ea312a2
 /*** Charts ***/
 .chart {
 	border: 1px solid #ccc;
