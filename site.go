--- conflicted
+++ resolved
@@ -340,11 +340,6 @@
 		}
 		return ps.PlanName(ctx)
 	}
-<<<<<<< HEAD
-
-	if s.Plan == PlanPersonalFree {
-		return "Personal (free)"
-=======
 
 	if s.Plan == PlanPersonalFree {
 		return "Personal (free)"
@@ -362,26 +357,8 @@
 			return false
 		}
 		return ps.PlanCustomDomain(ctx)
->>>>>>> c19b0a81
-	}
-	return stringutil.UpperFirst(s.Plan)
-}
-
-// PlanCustomDomain reports if this site's plan allows custom domains.
-func (s Site) PlanCustomDomain(ctx context.Context) bool {
-	if s.Parent != nil {
-		var ps Site
-		err := ps.ByID(ctx, *s.Parent)
-		if err != nil {
-			zlog.Error(err)
-			return false
-		}
-
-<<<<<<< HEAD
-		return ps.PlanCustomDomain(ctx)
-	}
-=======
->>>>>>> c19b0a81
+	}
+
 	return s.Plan == PlanStarter || s.Plan == PlanPro
 }
 
