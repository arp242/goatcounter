--- conflicted
+++ resolved
@@ -363,19 +363,13 @@
 		LocationStat      goatcounter.Stats
 		TotalLocation     int
 		ShowMoreLocations bool
-<<<<<<< HEAD
-		Daily             bool
-	}{newGlobals(w, r), sr, r.URL.Query().Get("hl-period"), start, end, filter,
-		pages, refs, moreRefs, total, totalDisplay, browsers, totalBrowsers,
-		subs, sizeStat, totalSize, locStat, totalLoc, showMoreLoc, daily})
-=======
 		TopRefs           goatcounter.Stats
 		ShowMoreRefs      bool
+		Daily             bool
 	}{newGlobals(w, r), cfg.DomainCount, sr, r.URL.Query().Get("hl-period"),
 		start, end, filter, pages, refs, moreRefs, total, totalDisplay,
 		browsers, totalBrowsers, subs, sizeStat, totalSize, locStat, totalLoc,
-		showMoreLoc, topRefs, showMoreRefs})
->>>>>>> 7ea312a2
+		showMoreLoc, topRefs, showMoreRefs, daily})
 	l = l.Since("zhttp.Template")
 	l.FieldsSince().Print("")
 	return x
