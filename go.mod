module zgo.at/goatcounter

go 1.12

<<<<<<< HEAD
//replace zgo.at/zvalidate => ../zvalidate
=======
replace zgo.at/zhttp => ../zhttp
>>>>>>> 7b946f41

require (
	arp242.net/alwayscache v0.0.0-20191211170334-d5e91edfddb1
	github.com/arp242/geoip2-golang v1.4.0
	github.com/fsnotify/fsnotify v1.4.7 // indirect
	github.com/go-chi/chi v4.0.2+incompatible
	github.com/jinzhu/now v1.1.1
	github.com/jmoiron/sqlx v1.2.0
	github.com/lib/pq v1.2.0
	github.com/mattn/go-sqlite3 v1.11.0
	github.com/mssola/user_agent v0.5.0
	github.com/pkg/errors v0.8.1
	github.com/teamwork/guru v1.0.0
	github.com/teamwork/reload v1.2.1
	zgo.at/utils v1.1.0
	zgo.at/zdb v0.0.0-20191111044120-fca4c0a247fd
	zgo.at/zhttp v0.0.0-20191211182637-d99b56ea9f13
	zgo.at/zlog v1.0.6
	zgo.at/zpack v1.0.0
	zgo.at/zstripe v0.0.0-20191211163500-4ccbf079eba6
	zgo.at/ztest v1.0.0
	zgo.at/zvalidate v1.0.0
)<|MERGE_RESOLUTION|>--- conflicted
+++ resolved
@@ -1,12 +1,6 @@
 module zgo.at/goatcounter
 
 go 1.12
-
-<<<<<<< HEAD
-//replace zgo.at/zvalidate => ../zvalidate
-=======
-replace zgo.at/zhttp => ../zhttp
->>>>>>> 7b946f41
 
 require (
 	arp242.net/alwayscache v0.0.0-20191211170334-d5e91edfddb1
